//! Convert most of the [Time Strings](http://sqlite.org/lang_datefunc.html) to chrono types.
extern crate chrono;

use std::borrow::Cow;

use self::chrono::{NaiveDate, NaiveTime, NaiveDateTime, DateTime, TimeZone, Utc, Local};

use Result;
use types::{FromSql, FromSqlError, FromSqlResult, ToSql, ToSqlOutput, ValueRef};

/// ISO 8601 calendar date without timezone => "YYYY-MM-DD"
impl ToSql for NaiveDate {
    fn to_sql(&self) -> Result<ToSqlOutput> {
        let date_str = self.format("%Y-%m-%d").to_string();
        Ok(ToSqlOutput::from(date_str))
    }
}

/// "YYYY-MM-DD" => ISO 8601 calendar date without timezone.
impl FromSql for NaiveDate {
    fn column_result(value: ValueRef) -> FromSqlResult<Self> {
        value
            .as_str()
            .and_then(|s| match NaiveDate::parse_from_str(s, "%Y-%m-%d") {
                          Ok(dt) => Ok(dt),
                          Err(err) => Err(FromSqlError::Other(Box::new(err))),
                      })
    }
}

/// ISO 8601 time without timezone => "HH:MM:SS.SSS"
impl ToSql for NaiveTime {
    fn to_sql(&self) -> Result<ToSqlOutput> {
        let date_str = self.format("%H:%M:%S%.f").to_string();
        Ok(ToSqlOutput::from(date_str))
    }
}

/// "HH:MM"/"HH:MM:SS"/"HH:MM:SS.SSS" => ISO 8601 time without timezone.
impl FromSql for NaiveTime {
    fn column_result(value: ValueRef) -> FromSqlResult<Self> {
        value
            .as_str()
            .and_then(|s| {
                let fmt = match s.len() {
                    5 => "%H:%M",
                    8 => "%H:%M:%S",
                    _ => "%H:%M:%S%.f",
                };
                match NaiveTime::parse_from_str(s, fmt) {
                    Ok(dt) => Ok(dt),
                    Err(err) => Err(FromSqlError::Other(Box::new(err))),
                }
            })
    }
}

/// ISO 8601 combined date and time without timezone => "YYYY-MM-DD HH:MM:SS.SSS"
impl ToSql for NaiveDateTime {
    fn to_sql(&self) -> Result<ToSqlOutput> {
        let date_str = self.format("%Y-%m-%dT%H:%M:%S%.f").to_string();
        Ok(ToSqlOutput::from(date_str))
    }
}

/// "YYYY-MM-DD HH:MM:SS"/"YYYY-MM-DD HH:MM:SS.SSS" => ISO 8601 combined date and time
/// without timezone. ("YYYY-MM-DDTHH:MM:SS"/"YYYY-MM-DDTHH:MM:SS.SSS" also supported)
impl FromSql for NaiveDateTime {
    fn column_result(value: ValueRef) -> FromSqlResult<Self> {
        value
            .as_str()
            .and_then(|s| {
                let fmt = if s.len() >= 11 && s.as_bytes()[10] == b'T' {
                    "%Y-%m-%dT%H:%M:%S%.f"
                } else {
                    "%Y-%m-%d %H:%M:%S%.f"
                };

                match NaiveDateTime::parse_from_str(s, fmt) {
                    Ok(dt) => Ok(dt),
                    Err(err) => Err(FromSqlError::Other(Box::new(err))),
                }
            })
    }
}

/// Date and time with time zone => UTC RFC3339 timestamp ("YYYY-MM-DDTHH:MM:SS.SSS+00:00").
impl<Tz: TimeZone> ToSql for DateTime<Tz> {
    fn to_sql(&self) -> Result<ToSqlOutput> {
        Ok(ToSqlOutput::from(self.with_timezone(&Utc).to_rfc3339()))
    }
}

<<<<<<< HEAD
/// RFC3339 ("YYYY-MM-DDTHH:MM:SS.SSS[+-]HH:MM") into DateTime<Utc>.
impl FromSql for DateTime<Utc> {
=======
/// RFC3339 ("YYYY-MM-DDTHH:MM:SS.SSS[+-]HH:MM") into `DateTime<UTC>`.
impl FromSql for DateTime<UTC> {
>>>>>>> 148dc0ba
    fn column_result(value: ValueRef) -> FromSqlResult<Self> {
        {
            // Try to parse value as rfc3339 first.
            let s = try!(value.as_str());

            // If timestamp looks space-separated, make a copy and replace it with 'T'.
            let s = if s.len() >= 11 && s.as_bytes()[10] == b' ' {
                let mut s = s.to_string();
                unsafe {
                    let sbytes = s.as_mut_vec();
                    sbytes[10] = b'T';
                }
                Cow::Owned(s)
            } else {
                Cow::Borrowed(s)
            };

            if let Ok(dt) = DateTime::parse_from_rfc3339(&s) {
                return Ok(dt.with_timezone(&Utc));
            }
        }

        // Couldn't parse as rfc3339 - fall back to NaiveDateTime.
        NaiveDateTime::column_result(value).map(|dt| Utc.from_utc_datetime(&dt))
    }
}

/// RFC3339 ("YYYY-MM-DDTHH:MM:SS.SSS[+-]HH:MM") into `DateTime<Local>`.
impl FromSql for DateTime<Local> {
    fn column_result(value: ValueRef) -> FromSqlResult<Self> {
        let utc_dt = try!(DateTime::<Utc>::column_result(value));
        Ok(utc_dt.with_timezone(&Local))
    }
}

#[cfg(test)]
mod test {
    use Connection;
    use super::chrono::{DateTime, Local, NaiveDate, NaiveDateTime, NaiveTime, TimeZone, Utc,
                        Duration};

    fn checked_memory_handle() -> Connection {
        let db = Connection::open_in_memory().unwrap();
        db.execute_batch("CREATE TABLE foo (t TEXT, i INTEGER, f FLOAT, b BLOB)")
            .unwrap();
        db
    }

    #[test]
    fn test_naive_date() {
        let db = checked_memory_handle();
        let date = NaiveDate::from_ymd(2016, 2, 23);
        db.execute("INSERT INTO foo (t) VALUES (?)", &[&date])
            .unwrap();

        let s: String = db.query_row("SELECT t FROM foo", &[], |r| r.get(0))
            .unwrap();
        assert_eq!("2016-02-23", s);
        let t: NaiveDate = db.query_row("SELECT t FROM foo", &[], |r| r.get(0))
            .unwrap();
        assert_eq!(date, t);
    }

    #[test]
    fn test_naive_time() {
        let db = checked_memory_handle();
        let time = NaiveTime::from_hms(23, 56, 4);
        db.execute("INSERT INTO foo (t) VALUES (?)", &[&time])
            .unwrap();

        let s: String = db.query_row("SELECT t FROM foo", &[], |r| r.get(0))
            .unwrap();
        assert_eq!("23:56:04", s);
        let v: NaiveTime = db.query_row("SELECT t FROM foo", &[], |r| r.get(0))
            .unwrap();
        assert_eq!(time, v);
    }

    #[test]
    fn test_naive_date_time() {
        let db = checked_memory_handle();
        let date = NaiveDate::from_ymd(2016, 2, 23);
        let time = NaiveTime::from_hms(23, 56, 4);
        let dt = NaiveDateTime::new(date, time);

        db.execute("INSERT INTO foo (t) VALUES (?)", &[&dt])
            .unwrap();

        let s: String = db.query_row("SELECT t FROM foo", &[], |r| r.get(0))
            .unwrap();
        assert_eq!("2016-02-23T23:56:04", s);
        let v: NaiveDateTime = db.query_row("SELECT t FROM foo", &[], |r| r.get(0))
            .unwrap();
        assert_eq!(dt, v);

        db.execute("UPDATE foo set b = datetime(t)", &[])
            .unwrap(); // "YYYY-MM-DD HH:MM:SS"
        let hms: NaiveDateTime = db.query_row("SELECT b FROM foo", &[], |r| r.get(0))
            .unwrap();
        assert_eq!(dt, hms);
    }

    #[test]
    fn test_date_time_utc() {
        let db = checked_memory_handle();
        let date = NaiveDate::from_ymd(2016, 2, 23);
        let time = NaiveTime::from_hms_milli(23, 56, 4, 789);
        let dt = NaiveDateTime::new(date, time);
        let utc = Utc.from_utc_datetime(&dt);

        db.execute("INSERT INTO foo (t) VALUES (?)", &[&utc])
            .unwrap();

        let s: String = db.query_row("SELECT t FROM foo", &[], |r| r.get(0))
            .unwrap();
        assert_eq!("2016-02-23T23:56:04.789+00:00", s);

        let v1: DateTime<Utc> = db.query_row("SELECT t FROM foo", &[], |r| r.get(0))
            .unwrap();
        assert_eq!(utc, v1);

        let v2: DateTime<Utc> = db.query_row("SELECT '2016-02-23 23:56:04.789'", &[], |r| r.get(0))
            .unwrap();
        assert_eq!(utc, v2);

        let v3: DateTime<Utc> = db.query_row("SELECT '2016-02-23 23:56:04'", &[], |r| r.get(0))
            .unwrap();
        assert_eq!(utc - Duration::milliseconds(789), v3);

        let v4: DateTime<Utc> =
            db.query_row("SELECT '2016-02-23 23:56:04.789+00:00'", &[], |r| r.get(0))
                .unwrap();
        assert_eq!(utc, v4);
    }

    #[test]
    fn test_date_time_local() {
        let db = checked_memory_handle();
        let date = NaiveDate::from_ymd(2016, 2, 23);
        let time = NaiveTime::from_hms_milli(23, 56, 4, 789);
        let dt = NaiveDateTime::new(date, time);
        let local = Local.from_local_datetime(&dt).single().unwrap();

        db.execute("INSERT INTO foo (t) VALUES (?)", &[&local])
            .unwrap();

        // Stored string should be in UTC
        let s: String = db.query_row("SELECT t FROM foo", &[], |r| r.get(0))
            .unwrap();
        assert!(s.ends_with("+00:00"));

        let v: DateTime<Local> = db.query_row("SELECT t FROM foo", &[], |r| r.get(0))
            .unwrap();
        assert_eq!(local, v);
    }
}<|MERGE_RESOLUTION|>--- conflicted
+++ resolved
@@ -91,13 +91,8 @@
     }
 }
 
-<<<<<<< HEAD
-/// RFC3339 ("YYYY-MM-DDTHH:MM:SS.SSS[+-]HH:MM") into DateTime<Utc>.
+/// RFC3339 ("YYYY-MM-DDTHH:MM:SS.SSS[+-]HH:MM") into `DateTime<Utc>`.
 impl FromSql for DateTime<Utc> {
-=======
-/// RFC3339 ("YYYY-MM-DDTHH:MM:SS.SSS[+-]HH:MM") into `DateTime<UTC>`.
-impl FromSql for DateTime<UTC> {
->>>>>>> 148dc0ba
     fn column_result(value: ValueRef) -> FromSqlResult<Self> {
         {
             // Try to parse value as rfc3339 first.
