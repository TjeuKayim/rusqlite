--- conflicted
+++ resolved
@@ -50,23 +50,14 @@
 //! `FromSql` for the cases where you want to know if a value was NULL (which gets translated to
 //! `None`).
 
-<<<<<<< HEAD
-pub use ffi::sqlite3_stmt;
-
-pub use self::from_sql::{FromSql, FromSqlError};
-pub use self::to_sql::ToSql;
-pub use self::value_ref::ValueRef;
-
-use std::fmt;
-
-=======
-pub use self::from_sql::FromSql;
+pub use self::from_sql::{FromSql, FromSqlError, FromSqlResult};
 pub use self::to_sql::{ToSql, ToSqlOutput};
 pub use self::value::Value;
 pub use self::value_ref::ValueRef;
 
+use std::fmt;
+
 mod value;
->>>>>>> 2b437cb1
 mod value_ref;
 mod from_sql;
 mod to_sql;
@@ -95,37 +86,6 @@
 #[derive(Copy,Clone)]
 pub struct Null;
 
-<<<<<<< HEAD
-/// Owning [dynamic type value](http://sqlite.org/datatype3.html). Value's type is typically
-/// dictated by SQLite (not by the caller).
-///
-/// See [`ValueRef`](enum.ValueRef.html) for a non-owning dynamic type value.
-#[derive(Clone,Debug,PartialEq)]
-pub enum Value {
-    /// The value is a `NULL` value.
-    Null,
-    /// The value is a signed integer.
-    Integer(i64),
-    /// The value is a floating point number.
-    Real(f64),
-    /// The value is a text string.
-    Text(String),
-    /// The value is a blob of data
-    Blob(Vec<u8>),
-}
-
-impl Value {
-    pub fn data_type(&self) -> Type {
-        match *self {
-            Value::Null => Type::Null,
-            Value::Integer(_) => Type::Integer,
-            Value::Real(_) => Type::Real,
-            Value::Text(_) => Type::Text,
-            Value::Blob(_) => Type::Blob,
-        }
-    }
-}
-
 #[derive(Clone,Debug,PartialEq)]
 pub enum Type {
     Null,
@@ -147,8 +107,6 @@
     }
 }
 
-=======
->>>>>>> 2b437cb1
 #[cfg(test)]
 #[cfg_attr(feature="clippy", allow(similar_names))]
 mod test {
