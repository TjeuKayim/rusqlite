--- conflicted
+++ resolved
@@ -125,12 +125,9 @@
 mod hooks;
 #[cfg(feature = "hooks")]
 pub use hooks::*;
-<<<<<<< HEAD
+mod unlock_notify;
 #[cfg(feature = "vtab")]
 pub mod vtab;
-=======
-mod unlock_notify;
->>>>>>> 88f2f3e4
 
 // Number of cached prepared statements we'll hold on to.
 const STATEMENT_CACHE_DEFAULT_CAPACITY: usize = 16;
