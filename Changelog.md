<<<<<<< HEAD
# Version UPCOMING (...)

* BREAKING CHANGE: The `FromSql` trait has been redesigned. It now requires a single, safe
  method instead of the previous definition which required implementing one or two unsafe
  methods.
* Added `#[deprecated(since = "...", note = "...")]` flags (new in Rust 1.9 for libraries) to
  all deprecated APIs.
=======
# Version 0.7.3 (2016-06-01)

* Fixes an incorrect failure from the `insert()` convenience function when back-to-back inserts to
  different tables both returned the same row ID
  ([#171](https://github.com/jgallagher/rusqlite/issues/171)).
>>>>>>> 49394c85

# Version 0.7.2 (2016-05-19)

* BREAKING CHANGE: `Rows` no longer implements `Iterator`. It still has a `next()` method, but
  the lifetime of the returned `Row` is now tied to the lifetime of the vending `Rows` object.
  This behavior is more correct. Previously there were runtime checks to prevent misuse, but
  other changes in this release to reset statements as soon as possible introduced yet another
  hazard related to the lack of these lifetime connections. We were already recommending the
  use of `query_map` and `query_and_then` over raw `query`; both of theose still return handles
  that implement `Iterator`.
* BREAKING CHANGE: `Transaction::savepoint()` now returns a `Savepoint` instead of another
  `Transaction`. Unlike `Transaction`, `Savepoint`s can be rolled back while keeping the current
  savepoint active.
* BREAKING CHANGE: Creating transactions from a `Connection` or savepoints from a `Transaction`
  now take `&mut self` instead of `&self` to correctly represent that transactions within a
  connection are inherently nested. While a transaction is alive, the parent connection or
  transaction is unusable, so `Transaction` now implements `Deref<Target=Connection>`, giving
  access to `Connection`'s methods via the `Transaction` itself.
* BREAKING CHANGE: `Transaction::set_commit` and `Transaction::set_rollback` have been replaced
  by `Transaction::set_drop_behavior`.
* Adds `Connection::prepare_cached`. `Connection` now keeps an internal cache of any statements
  prepared via this method. The size of this cache defaults to 16 (`prepare_cached` will always
  work but may re-prepare statements if more are prepared than the cache holds), and can be
  controlled via `Connection::set_prepared_statement_cache_capacity`.
* Adds `query_map_named` and `query_and_then_named` to `Statement`.
* Adds `insert` convenience method to `Statement` which returns the row ID of an inserted row.
* Adds `exists` convenience method returning whether a query finds one or more rows.
* Adds support for serializing types from the `serde_json` crate. Requires the `serde_json` feature.
* Adds support for serializing types from the `chrono` crate. Requires the `chrono` feature.
* Removes `load_extension` feature from `libsqlite3-sys`. `load_extension` is still available
  on rusqlite itself.
* Fixes crash on nightly Rust when using the `trace` feature.
* Adds optional `clippy` feature and addresses issues it found.
* Adds `column_count()` method to `Statement` and `Row`.
* Adds `types::Value` for dynamic column types.
* Adds support for user-defined aggregate functions (behind the existing `functions` Cargo feature).
* Introduces a `RowIndex` trait allowing columns to be fetched via index (as before) or name (new).
* Introduces `ZeroBlob` type under the `blob` module/feature exposing SQLite's zeroblob API.
* Adds CI testing for Windows via AppVeyor.
* Fixes a warning building libsqlite3-sys under Rust 1.6.
* Adds an unsafe `handle()` method to `Connection`. Please file an issue if you actually use it.

# Version 0.6.0 (2015-12-17)

* BREAKING CHANGE: `SqliteError` is now an enum instead of a struct. Previously, we were (ab)using
  the error code and message to send back both underlying SQLite errors and errors that occurred
  at the Rust level. Now those have been separated out; SQLite errors are returned as 
  `SqliteFailure` cases (which still include the error code but also include a Rust-friendlier
  enum as well), and rusqlite-level errors are captured in other cases. Because of this change,
  `SqliteError` no longer implements `PartialEq`.
* BREAKING CHANGE: When opening a new detection, rusqlite now detects if SQLite was compiled or
  configured for single-threaded use only; if it was, connection attempts will fail. If this
  affects you, please open an issue.
* BREAKING CHANGE: `SqliteTransactionDeferred`, `SqliteTransactionImmediate`, and
  `SqliteTransactionExclusive` are no longer exported. Instead, use
  `TransactionBehavior::Deferred`, `TransactionBehavior::Immediate`, and
  `TransactionBehavior::Exclusive`.
* Removed `Sqlite` prefix on many types:
    * `SqliteConnection` is now `Connection`
    * `SqliteError` is now `Error`
    * `SqliteResult` is now `Result`
    * `SqliteStatement` is now `Statement`
    * `SqliteRows` is now `Rows`
    * `SqliteRow` is now `Row`
    * `SqliteOpenFlags` is now `OpenFlags`
    * `SqliteTransaction` is now `Transaction`.
    * `SqliteTransactionBehavior` is now `TransactionBehavior`.
    * `SqliteLoadExtensionGuard` is now `LoadExtensionGuard`.
  The old, prefixed names are still exported but are deprecated.
* Adds a variety of `..._named` methods for executing queries using named placeholder parameters.
* Adds `backup` feature that exposes SQLite's online backup API.
* Adds `blob` feature that exposes SQLite's Incremental I/O for BLOB API.
* Adds `functions` feature that allows user-defined scalar functions to be added to
  open `SqliteConnection`s.

# Version 0.5.0 (2015-12-08)

* Adds `trace` feature that allows the use of SQLite's logging, tracing, and profiling hooks.
* Slight change to the closure types passed to `query_map` and `query_and_then`:
    * Remove the `'static` requirement on the closure's output type.
    * Give the closure a `&SqliteRow` instead of a `SqliteRow`.
* When building, the environment variable `SQLITE3_LIB_DIR` now takes precedence over pkg-config.
* If `pkg-config` is not available, we will try to find `libsqlite3` in `/usr/lib`.
* Add more documentation for failure modes of functions that return `SqliteResult`s.
* Updates `libc` dependency to 0.2, fixing builds on ARM for Rust 1.6 or newer.

# Version 0.4.0 (2015-11-03)

* Adds `Sized` bound to `FromSql` trait as required by RFC 1214.

# Version 0.3.1 (2015-09-22)

* Reset underlying SQLite statements as soon as possible after executing, as recommended by
  http://www.sqlite.org/cvstrac/wiki?p=ScrollingCursor.

# Version 0.3.0 (2015-09-21)

* Removes `get_opt`. Use `get_checked` instead.
* Add `query_row_and_then` and `query_and_then` convenience functions. These are analogous to
  `query_row` and `query_map` but allow functions that can fail by returning `Result`s.
* Relax uses of `P: AsRef<...>` from `&P` to `P`.
* Add additional error check for calling `execute` when `query` was intended.
* Improve debug formatting of `SqliteStatement` and `SqliteConnection`.
* Changes documentation of `get_checked` to correctly indicate that it returns errors (not panics)
  when given invalid types or column indices.

# Version 0.2.0 (2015-07-26)

* Add `column_names()` to `SqliteStatement`.
* By default, include `SQLITE_OPEN_NO_MUTEX` and `SQLITE_OPEN_URI` flags when opening a
  new conneciton.
* Fix generated bindings (e.g., `sqlite3_exec` was wrong).
* Use now-generated `sqlite3_destructor_type` to define `SQLITE_STATIC` and `SQLITE_TRANSIENT`.

# Version 0.1.0 (2015-05-11)

* [breaking-change] Modify `query_row` to return a `Result` instead of unwrapping.
* Deprecate `query_row_safe` (use `query_row` instead).
* Add `query_map`.
* Add `get_checked`, which asks SQLite to do some basic type-checking of columns.

# Version 0.0.17 (2015-04-03)

* Publish version that builds on stable rust (beta). This version lives on the
  `stable` branch. Development continues on `master` and still requires a nightly
  version of Rust.

# Version 0.0.16

* Updates to track rustc nightly.

# Version 0.0.15

* Make SqliteConnection `Send`.

# Version 0.0.14

* Remove unneeded features (also involves switching to `libc` crate).

# Version 0.0.13 (2015-03-26)

* Updates to track rustc nightly.

# Version 0.0.12 (2015-03-24)

* Updates to track rustc stabilization.

# Version 0.0.11 (2015-03-12)

* Reexport `sqlite3_stmt` from `libsqlite3-sys` for easier `impl`-ing of `ToSql` and `FromSql`.
* Updates to track latest rustc changes.
* Update dependency versions.

# Version 0.0.10 (2015-02-23)

* BREAKING CHANGE: `open` now expects a `Path` rather than a `str`. There is a separate
  `open_in_memory` constructor for opening in-memory databases.
* Added the ability to load SQLite extensions. This is behind the `load_extension` Cargo feature,
  because not all builds of sqlite3 include this ability. Notably the default libsqlite3 that
	ships with OS X 10.10 does not support extensions.

# Version 0.0.9 (2015-02-13)

* Updates to track latest rustc changes.
* Implement standard `Error` trait for `SqliteError`.

# Version 0.0.8 (2015-02-04)

* Updates to track latest rustc changes.

# Version 0.0.7 (2015-01-20)

* Use external bitflags from crates.io.

# Version 0.0.6 (2015-01-10)

* Updates to track latest rustc changes (1.0.0-alpha).
* Add `query_row_safe`, a `SqliteResult`-returning variant of `query_row`.

# Version 0.0.5 (2015-01-07)

* Updates to track latest rustc changes (closure syntax).
* Updates to track latest rust stdlib changes (`std::c_str` -> `std::ffi`).

# Version 0.0.4 (2015-01-05)

* Updates to track latest rustc changes.

# Version 0.0.3 (2014-12-23)

* Updates to track latest rustc changes.
* Add call to `sqlite3_busy_timeout`.

# Version 0.0.2 (2014-12-04)

* Remove use of now-deprecated `std::vec::raw::from_buf`.
* Update to latest version of `time` crate.

# Version 0.0.1 (2014-11-21)

* Initial release<|MERGE_RESOLUTION|>--- conflicted
+++ resolved
@@ -1,4 +1,3 @@
-<<<<<<< HEAD
 # Version UPCOMING (...)
 
 * BREAKING CHANGE: The `FromSql` trait has been redesigned. It now requires a single, safe
@@ -6,13 +5,12 @@
   methods.
 * Added `#[deprecated(since = "...", note = "...")]` flags (new in Rust 1.9 for libraries) to
   all deprecated APIs.
-=======
+
 # Version 0.7.3 (2016-06-01)
 
 * Fixes an incorrect failure from the `insert()` convenience function when back-to-back inserts to
   different tables both returned the same row ID
   ([#171](https://github.com/jgallagher/rusqlite/issues/171)).
->>>>>>> 49394c85
 
 # Version 0.7.2 (2016-05-19)
 
